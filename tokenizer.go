package tokenizers

// TODO packaging: how do we build the rust lib for distribution?

/*
<<<<<<< HEAD
#cgo LDFLAGS: libtokenizers.a -ldl -lstdc++
=======
#cgo LDFLAGS: ${SRCDIR}/libtokenizers.a -ldl -lm -lstdc++
>>>>>>> 6ff7e885
#include <stdlib.h>
#include "tokenizers.h"
*/
import "C"

// NOTE: There should be NO space between the comments and the `import "C"` line.
import (
	"io"
	"unsafe"
)

type Tokenizer struct {
	tokenizer unsafe.Pointer
}

type TruncationDirection int

const (
	TruncationDirectionLeft TruncationDirection = iota
	TruncationDirectionRight
)

var _ io.Closer = (*Tokenizer)(nil)

func FromBytes(data []byte) (*Tokenizer, error) {
	tokenizer := C.from_bytes((*C.uchar)(unsafe.Pointer(&data[0])), C.uint(len(data)))
	return &Tokenizer{tokenizer: tokenizer}, nil
}

func FromBytesWithTruncation(data []byte, maxLen uint32, dir TruncationDirection) (*Tokenizer, error) {
	tokenizer := C.from_bytes_with_truncation((*C.uchar)(unsafe.Pointer(&data[0])), C.uint(len(data)), C.uint(maxLen), C.uchar(dir))
	return &Tokenizer{tokenizer: tokenizer}, nil
}

func FromFile(path string) (*Tokenizer, error) {
	cPath := C.CString(path)
	defer C.free(unsafe.Pointer(cPath))
	tokenizer, err := C.from_file(cPath)
	if err != nil {
		return nil, err
	}
	return &Tokenizer{tokenizer: tokenizer}, nil
}

func (t *Tokenizer) Close() error {
	C.free_tokenizer(t.tokenizer)
	t.tokenizer = nil
	return nil
}

func (t *Tokenizer) Encode(str string, addSpecialTokens bool) ([]uint32, []string) {
	cStr := C.CString(str)
	defer C.free(unsafe.Pointer(cStr))
	res := C.encode(t.tokenizer, cStr, C.bool(addSpecialTokens))
	len := int(res.len)
	if len == 0 {
		return nil, nil
	}
	defer C.free_buffer(res)

	ids := unsafe.Slice(res.ids, len)
	tokenIDs := make([]uint32, len)
	for i, v := range ids {
		tokenIDs[i] = uint32(v)
	}

	tokens := make([]string, len)
	for i, s := range (*[1 << 30]*C.char)(unsafe.Pointer(res.tokens))[:len:len] {
		tokens[i] = C.GoString(s)
	}
	return tokenIDs, tokens
}

func (t *Tokenizer) Decode(tokenIDs []uint32, skipSpecialTokens bool) string {
	if len(tokenIDs) == 0 {
		return ""
	}
	len := C.uint(len(tokenIDs))
	res := C.decode(t.tokenizer, (*C.uint)(unsafe.Pointer(&tokenIDs[0])), len, C.bool(skipSpecialTokens))
	defer C.free_string(res)
	return C.GoString(res)
}

func (t *Tokenizer) VocabSize() uint32 {
	return uint32(C.vocab_size(t.tokenizer))
}<|MERGE_RESOLUTION|>--- conflicted
+++ resolved
@@ -3,11 +3,7 @@
 // TODO packaging: how do we build the rust lib for distribution?
 
 /*
-<<<<<<< HEAD
-#cgo LDFLAGS: libtokenizers.a -ldl -lstdc++
-=======
-#cgo LDFLAGS: ${SRCDIR}/libtokenizers.a -ldl -lm -lstdc++
->>>>>>> 6ff7e885
+#cgo LDFLAGS: libtokenizers.a -ldl -lm -lstdc++
 #include <stdlib.h>
 #include "tokenizers.h"
 */
